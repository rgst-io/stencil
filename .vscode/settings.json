{
	// TODO(jaredallard): Deviated from stencil-golang.
	"go.lintTool": "golangci-lint",
	"go.formatTool": "goimports",
	"go.useLanguageServer": true,
	"go.testFlags": ["-v"],
	"files.trimTrailingWhitespace": true,
	"editor.formatOnSave": true,
	"shellcheck.customArgs": ["-P", "SCRIPTDIR", "-x"],
	"[markdown]": {
		"editor.defaultFormatter": "esbenp.prettier-vscode"
	},
	"[yaml]": {
		"editor.defaultFormatter": "redhat.vscode-yaml"
	},
<<<<<<< HEAD
	"cSpell.words": ["codegen", "getoutreach", "gogit", "templating", "worktree"],
=======
	"gopls": {
		"build.buildFlags": ["-tags=or_dev"]
	},
	"cSpell.words": ["codegen", "gogit", "templating", "worktree"],
>>>>>>> 7bb19077

	// Schema support OOTB.
	"yaml.schemas": {
		"schemas/manifest.jsonschema.json": ["manifest.yaml"],
		"schemas/stencil.jsonschema.json": ["stencil.yaml"]
	}
}<|MERGE_RESOLUTION|>--- conflicted
+++ resolved
@@ -13,14 +13,8 @@
 	"[yaml]": {
 		"editor.defaultFormatter": "redhat.vscode-yaml"
 	},
-<<<<<<< HEAD
 	"cSpell.words": ["codegen", "getoutreach", "gogit", "templating", "worktree"],
-=======
-	"gopls": {
-		"build.buildFlags": ["-tags=or_dev"]
-	},
 	"cSpell.words": ["codegen", "gogit", "templating", "worktree"],
->>>>>>> 7bb19077
 
 	// Schema support OOTB.
 	"yaml.schemas": {
